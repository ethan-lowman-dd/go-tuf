--- conflicted
+++ resolved
@@ -12,11 +12,8 @@
 
 	cjson "github.com/tent/canonical-json-go"
 	"github.com/theupdateframework/go-tuf/data"
-<<<<<<< HEAD
 	"github.com/theupdateframework/go-tuf/internal/signer"
-=======
 	"github.com/theupdateframework/go-tuf/pkg/keys"
->>>>>>> 1dc15a86
 	"github.com/theupdateframework/go-tuf/sign"
 	"github.com/theupdateframework/go-tuf/util"
 	"github.com/theupdateframework/go-tuf/verify"
@@ -608,18 +605,13 @@
 // been revoked are omitted), except for the root role in which case all local
 // keys are returned (revoked root keys still need to sign new root metadata so
 // clients can verify the new root.json and update their keys db accordingly).
-<<<<<<< HEAD
-func (r *Repo) getSortedSigningKeys(name string) ([]sign.Signer, error) {
-	signingKeys, err := r.local.GetSigningKeys(name)
-=======
-func (r *Repo) getSigningKeys(name string) ([]keys.Signer, error) {
+func (r *Repo) getSortedSigningKeys(name string) ([]keys.Signer, error) {
 	signingKeys, err := r.local.GetSigners(name)
->>>>>>> 1dc15a86
 	if err != nil {
 		return nil, err
 	}
 	if name == "root" {
-		sorted := make([]sign.Signer, len(signingKeys))
+		sorted := make([]keys.Signer, len(signingKeys))
 		copy(sorted, signingKeys)
 		sort.Sort(signer.ByIDs(sorted))
 		return sorted, nil
